### Autogenerated by dhcpv6_server.py ###

# For options please consult the following website:
# https://www.isc.org/wp-content/uploads/2017/08/dhcp43options.html

log-facility local7;
{% if preference is vyos_defined %}
option dhcp6.preference {{ preference }};
{% endif %}

{% if global_parameters.name_server is vyos_defined %}
option dhcp6.name-servers {{ global_parameters.name_server | join(', ') }};
{% endif %}

# Shared network configration(s)
<<<<<<< HEAD
{% if shared_network_name is defined and shared_network_name is not none %}
{%   for network, network_config in shared_network_name.items() if network_config.disable is not defined %}
shared-network {{ network }} {
{%     if network_config.common_options is defined and network_config.common_options is not none %}
{%       if network_config.common_options.info_refresh_time is defined and network_config.common_options.info_refresh_time is not none %}
=======
{% if shared_network_name is vyos_defined %}
{%   for network, network_config in shared_network_name.items() if network_config.disable is not vyos_defined %}
shared-network {{ network | replace('_','-') }} {
{%     if network_config.common_options is vyos_defined %}
{%       if network_config.common_options.info_refresh_time is vyos_defined %}
>>>>>>> 2bf7589e
    option dhcp6.info-refresh-time {{ network_config.common_options.info_refresh_time }};
{%       endif %}
{%       if network_config.common_options.domain_search is vyos_defined %}
    option dhcp6.domain-search "{{ network_config.common_options.domain_search | join('", "') }}";
{%       endif %}
{%       if network_config.common_options.name_server is vyos_defined %}
    option dhcp6.name-servers {{ network_config.common_options.name_server | join(', ') }};
{%       endif %}
{%     endif %}
{%     if network_config.subnet is vyos_defined %}
{%       for subnet, subnet_config in network_config.subnet.items() %}
    subnet6 {{ subnet }} {
{%         if subnet_config.address_range is vyos_defined %}
{%           if subnet_config.address_range.prefix is vyos_defined %}
{%             for prefix, prefix_config in subnet_config.address_range.prefix.items() %}
        range6 {{ prefix }} {{ "temporary" if prefix_config.temporary is vyos_defined }};
{%             endfor %}
{%           endif %}
{%           if subnet_config.address_range.start is vyos_defined %}
{%             for address, address_config in subnet_config.address_range.start.items() %}
        range6 {{ address }} {{ address_config.stop }};
{%             endfor %}
{%           endif %}
{%         endif %}
{%         if subnet_config.domain_search is vyos_defined %}
        option dhcp6.domain-search "{{ subnet_config.domain_search | join('", "') }}";
{%         endif %}
{%         if subnet_config.lease_time is vyos_defined %}
{%           if subnet_config.lease_time.default is vyos_defined %}
        default-lease-time {{ subnet_config.lease_time.default }};
{%           endif %}
{%           if subnet_config.lease_time.maximum is vyos_defined %}
        max-lease-time {{ subnet_config.lease_time.maximum }};
{%           endif %}
{%           if subnet_config.lease_time.minimum is vyos_defined %}
        min-lease-time {{ subnet_config.lease_time.minimum }};
{%           endif %}
{%         endif %}
{%         if subnet_config.name_server is vyos_defined %}
        option dhcp6.name-servers {{ subnet_config.name_server | join(', ') }};
{%         endif %}
{%         if subnet_config.nis_domain is vyos_defined %}
        option dhcp6.nis-domain-name "{{ subnet_config.nis_domain }}";
{%         endif %}
{%         if subnet_config.nis_server is vyos_defined %}
        option dhcp6.nis-servers {{ subnet_config.nis_server | join(', ') }};
{%         endif %}
{%         if subnet_config.nisplus_domain is vyos_defined %}
        option dhcp6.nisp-domain-name "{{ subnet_config.nisplus_domain }}";
{%         endif %}
{%         if subnet_config.nisplus_server is vyos_defined %}
        option dhcp6.nisp-servers {{ subnet_config.nisplus_server | join(', ') }};
{%         endif %}
{%         if subnet_config.sip_server is vyos_defined %}
{%           set server_ip = [] %}
{%           set server_fqdn = [] %}
{%           for address in subnet_config.sip_server %}
{%             if address | is_ipv6 %}
{%               set server_ip = server_ip.append(address) %}
{%             else %}
{%               set server_fqdn = server_fqdn.append(address) %}
{%             endif %}
{%           endfor %}
{%           if server_ip is vyos_defined and server_ip | length > 0 %}
        option dhcp6.sip-servers-addresses {{ server_ip | join(', ') }};
{%           endif %}
{%           if server_fqdn is vyos_defined and server_fqdn | length > 0 %}
        option dhcp6.sip-servers-names "{{ server_fqdn | join('", "') }}";
{%           endif %}
{%         endif %}
{%         if subnet_config.sntp_server is vyos_defined %}
        option dhcp6.sntp-servers {{ subnet_config.sntp_server | join(', ') }};
{%         endif %}
{%         if subnet_config.prefix_delegation.start is vyos_defined %}
{%           for prefix, prefix_config in subnet_config.prefix_delegation.start.items() %}
        prefix6 {{ prefix }} {{ prefix_config.stop }} /{{ prefix_config.prefix_length }};
{%           endfor %}
{%         endif %}
{%         if subnet_config.static_mapping is vyos_defined %}

        # begin configuration of static client mappings
{%           for host, host_config in subnet_config.static_mapping.items() if host_config.disable is not vyos_defined %}
        host {{ network | replace('_','-') }}_{{ host | replace('_','-') }} {
{%             if host_config.identifier is vyos_defined %}
            host-identifier option dhcp6.client-id {{ host_config.identifier }};
{%             endif %}
{%             if host_config.ipv6_address is vyos_defined %}
            fixed-address6 {{ host_config.ipv6_address }};
{%             endif %}
{%             if host_config.ipv6_prefix is vyos_defined %}
            fixed-prefix6 {{ host_config.ipv6_prefix }};
{%             endif %}
        }
{%           endfor %}
{%         endif %}
    }
{%       endfor %}
{%     endif %}
    on commit {
        set shared-networkname = "{{ network }}";
    }
}
{%   endfor %}
{% endif %}<|MERGE_RESOLUTION|>--- conflicted
+++ resolved
@@ -13,19 +13,11 @@
 {% endif %}
 
 # Shared network configration(s)
-<<<<<<< HEAD
-{% if shared_network_name is defined and shared_network_name is not none %}
-{%   for network, network_config in shared_network_name.items() if network_config.disable is not defined %}
-shared-network {{ network }} {
-{%     if network_config.common_options is defined and network_config.common_options is not none %}
-{%       if network_config.common_options.info_refresh_time is defined and network_config.common_options.info_refresh_time is not none %}
-=======
 {% if shared_network_name is vyos_defined %}
 {%   for network, network_config in shared_network_name.items() if network_config.disable is not vyos_defined %}
-shared-network {{ network | replace('_','-') }} {
+shared-network {{ network }} {
 {%     if network_config.common_options is vyos_defined %}
 {%       if network_config.common_options.info_refresh_time is vyos_defined %}
->>>>>>> 2bf7589e
     option dhcp6.info-refresh-time {{ network_config.common_options.info_refresh_time }};
 {%       endif %}
 {%       if network_config.common_options.domain_search is vyos_defined %}
